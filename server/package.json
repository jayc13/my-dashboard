{
  "name": "server",
  "version": "1.0.0",
  "description": "TypeScript server for My dashboard data",
  "main": "dist/index.js",
  "scripts": {
    "start": "node dist/index.js",
    "dev": "ts-node-dev --respawn src/index.ts",
    "migrate": "node dist/db/migrate.js",
    "build": "tsc",
    "lint": "eslint .",
    "lint-fix": "eslint . --fix",
    "test": "jest",
    "test:coverage": "jest --coverage",
    "typecheck": "tsc --noEmit"
  },
  "engines": {
    "node": "v22.20.0"
  },
  "dependencies": {
    "@my-dashboard/types": "file:../packages/types",
    "@octokit/core": "^7.0.5",
    "cors": "^2.8.5",
    "dotenv": "^17.2.3",
    "express": "^5.1.0",
    "express-rate-limit": "^8.2.1",
    "express-slow-down": "^3.0.0",
<<<<<<< HEAD
    "firebase": "^12.5.0",
    "firebase-admin": "^13.5.0",
=======
    "firebase": "^12.4.0",
    "firebase-admin": "^13.6.0",
>>>>>>> b20d4d0d
    "helmet": "^8.1.0",
    "ioredis": "^5.8.1",
    "luxon": "^3.7.2",
    "mysql2": "^3.15.2",
    "uuid": "^13.0.0",
    "winston": "^3.18.3"
  },
  "devDependencies": {
    "@eslint/js": "^9.36.0",
    "@types/cors": "^2.8.17",
    "@types/express": "^5.0.3",
    "@types/jest": "^30.0.0",
    "@types/node": "^20.19.22",
    "@types/luxon": "^3.7.1",
    "@typescript-eslint/eslint-plugin": "^8.43.0",
    "@typescript-eslint/parser": "^8.43.0",
    "eslint": "^9.36.0",
    "globals": "^16.4.0",
    "jest": "^30.2.0",
    "ts-jest": "^29.4.5",
    "ts-node-dev": "^2.0.0",
    "typescript": "^5.9.2"
  }
}<|MERGE_RESOLUTION|>--- conflicted
+++ resolved
@@ -25,13 +25,8 @@
     "express": "^5.1.0",
     "express-rate-limit": "^8.2.1",
     "express-slow-down": "^3.0.0",
-<<<<<<< HEAD
     "firebase": "^12.5.0",
-    "firebase-admin": "^13.5.0",
-=======
-    "firebase": "^12.4.0",
     "firebase-admin": "^13.6.0",
->>>>>>> b20d4d0d
     "helmet": "^8.1.0",
     "ioredis": "^5.8.1",
     "luxon": "^3.7.2",
