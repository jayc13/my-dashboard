{
  "name": "my-dashboard-scripts",
  "version": "1.0.0",
  "description": "",
  "main": "inject-firebase-config.js",
  "scripts": {
    "build": "echo \"No build step required\"",
    "test": "jest",
    "test:watch": "jest --watch",
    "test:coverage": "jest --coverage",
    "prepare": "husky",
    "replace-env": "node inject-firebase-config.js",
    "check-todos": "./check-todos.sh",
    "validate-commits": "sh -c 'npx commitlint --from=${1:-HEAD~1}' --",
    "lint": "eslint .",
    "lint-fix": "eslint . --fix"
  },
  "dependencies": {
    "dotenv": "^17.2.3"
  },
  "devDependencies": {
    "husky": "^9.0.11",
    "commitlint": "^20.2.0",
    "@commitlint/cli": "^20.2.0",
    "@commitlint/config-conventional": "^20.2.0",
<<<<<<< HEAD
    "@eslint/js": "^9.39.2",
    "eslint": "^9.39.1",
=======
    "@eslint/js": "^9.39.1",
    "eslint": "^9.39.2",
>>>>>>> 0b18c7ec
    "globals": "^16.5.0",
    "jest": "^30.2.0",
    "@types/jest": "^30.0.0"
  },
  "engines": {
    "node": "v22.20.0"
  }
}<|MERGE_RESOLUTION|>--- conflicted
+++ resolved
@@ -23,13 +23,8 @@
     "commitlint": "^20.2.0",
     "@commitlint/cli": "^20.2.0",
     "@commitlint/config-conventional": "^20.2.0",
-<<<<<<< HEAD
     "@eslint/js": "^9.39.2",
-    "eslint": "^9.39.1",
-=======
-    "@eslint/js": "^9.39.1",
     "eslint": "^9.39.2",
->>>>>>> 0b18c7ec
     "globals": "^16.5.0",
     "jest": "^30.2.0",
     "@types/jest": "^30.0.0"
